"""Component to interface with cameras."""

from __future__ import annotations

import asyncio
import collections
from collections.abc import Awaitable, Callable
from contextlib import suppress
from dataclasses import asdict
from datetime import datetime, timedelta
from enum import IntFlag
from functools import cached_property, partial
import logging
import os
from random import SystemRandom
import time
from typing import Any, Final, final

from aiohttp import hdrs, web
import attr
import voluptuous as vol

from homeassistant.components import websocket_api
from homeassistant.components.http import KEY_AUTHENTICATED, HomeAssistantView
from homeassistant.components.media_player import (
    ATTR_MEDIA_CONTENT_ID,
    ATTR_MEDIA_CONTENT_TYPE,
    DOMAIN as DOMAIN_MP,
    SERVICE_PLAY_MEDIA,
)
from homeassistant.components.stream import (
    FORMAT_CONTENT_TYPE,
    OUTPUT_FORMATS,
    Orientation,
    Stream,
    create_stream,
)
from homeassistant.components.websocket_api import ActiveConnection
from homeassistant.config_entries import ConfigEntry
from homeassistant.const import (
    ATTR_ENTITY_ID,
    CONF_FILENAME,
    CONTENT_TYPE_MULTIPART,
    EVENT_HOMEASSISTANT_STARTED,
    EVENT_HOMEASSISTANT_STOP,
    SERVICE_TURN_OFF,
    SERVICE_TURN_ON,
)
from homeassistant.core import Event, HomeAssistant, ServiceCall, callback
from homeassistant.exceptions import HomeAssistantError
from homeassistant.helpers import config_validation as cv
from homeassistant.helpers.deprecation import (
    DeprecatedConstantEnum,
    all_with_deprecated_constants,
    check_if_deprecated_constant,
    dir_with_deprecated_constants,
)
from homeassistant.helpers.entity import Entity, EntityDescription
from homeassistant.helpers.entity_component import EntityComponent
from homeassistant.helpers.event import async_track_time_interval
from homeassistant.helpers.network import get_url
from homeassistant.helpers.template import Template
from homeassistant.helpers.typing import ConfigType, VolDictType
from homeassistant.loader import bind_hass

from .const import (  # noqa: F401
    _DEPRECATED_STREAM_TYPE_HLS,
    _DEPRECATED_STREAM_TYPE_WEB_RTC,
    CAMERA_IMAGE_TIMEOUT,
    CAMERA_STREAM_SOURCE_TIMEOUT,
    CONF_DURATION,
    CONF_LOOKBACK,
    DATA_CAMERA_PREFS,
<<<<<<< HEAD
=======
    DATA_COMPONENT,
    DATA_RTSP_TO_WEB_RTC,
>>>>>>> b458b204
    DOMAIN,
    PREF_ORIENTATION,
    PREF_PRELOAD_STREAM,
    SERVICE_RECORD,
    CameraState,
    StreamType,
)
from .helper import get_camera_from_entity_id
from .img_util import scale_jpeg_camera_image
from .prefs import CameraPreferences, DynamicStreamSettings  # noqa: F401
from .webrtc import (
    DATA_ICE_SERVERS,
    CameraWebRTCProvider,
    RTCIceServer,
    WebRTCClientConfiguration,
    async_get_supported_providers,
    async_register_rtsp_to_web_rtc_provider,  # noqa: F401
    register_ice_server,
    ws_get_client_config,
)

_LOGGER = logging.getLogger(__name__)


ENTITY_ID_FORMAT: Final = DOMAIN + ".{}"
PLATFORM_SCHEMA = cv.PLATFORM_SCHEMA
PLATFORM_SCHEMA_BASE = cv.PLATFORM_SCHEMA_BASE
SCAN_INTERVAL: Final = timedelta(seconds=30)

SERVICE_ENABLE_MOTION: Final = "enable_motion_detection"
SERVICE_DISABLE_MOTION: Final = "disable_motion_detection"
SERVICE_SNAPSHOT: Final = "snapshot"
SERVICE_PLAY_STREAM: Final = "play_stream"

ATTR_FILENAME: Final = "filename"
ATTR_MEDIA_PLAYER: Final = "media_player"
ATTR_FORMAT: Final = "format"

# These constants are deprecated as of Home Assistant 2024.10
# Please use the StreamType enum instead.
_DEPRECATED_STATE_RECORDING = DeprecatedConstantEnum(CameraState.RECORDING, "2025.10")
_DEPRECATED_STATE_STREAMING = DeprecatedConstantEnum(CameraState.STREAMING, "2025.10")
_DEPRECATED_STATE_IDLE = DeprecatedConstantEnum(CameraState.IDLE, "2025.10")


class CameraEntityFeature(IntFlag):
    """Supported features of the camera entity."""

    ON_OFF = 1
    STREAM = 2


# These SUPPORT_* constants are deprecated as of Home Assistant 2022.5.
# Pleease use the CameraEntityFeature enum instead.
_DEPRECATED_SUPPORT_ON_OFF: Final = DeprecatedConstantEnum(
    CameraEntityFeature.ON_OFF, "2025.1"
)
_DEPRECATED_SUPPORT_STREAM: Final = DeprecatedConstantEnum(
    CameraEntityFeature.STREAM, "2025.1"
)


DEFAULT_CONTENT_TYPE: Final = "image/jpeg"
ENTITY_IMAGE_URL: Final = "/api/camera_proxy/{0}?token={1}"

TOKEN_CHANGE_INTERVAL: Final = timedelta(minutes=5)
_RND: Final = SystemRandom()

MIN_STREAM_INTERVAL: Final = 0.5  # seconds

CAMERA_SERVICE_SNAPSHOT: VolDictType = {vol.Required(ATTR_FILENAME): cv.template}

CAMERA_SERVICE_PLAY_STREAM: VolDictType = {
    vol.Required(ATTR_MEDIA_PLAYER): cv.entities_domain(DOMAIN_MP),
    vol.Optional(ATTR_FORMAT, default="hls"): vol.In(OUTPUT_FORMATS),
}

CAMERA_SERVICE_RECORD: VolDictType = {
    vol.Required(CONF_FILENAME): cv.template,
    vol.Optional(CONF_DURATION, default=30): vol.Coerce(int),
    vol.Optional(CONF_LOOKBACK, default=0): vol.Coerce(int),
}


class CameraEntityDescription(EntityDescription, frozen_or_thawed=True):
    """A class that describes camera entities."""


@attr.s
class Image:
    """Represent an image."""

    content_type: str = attr.ib()
    content: bytes = attr.ib()


@bind_hass
async def async_request_stream(hass: HomeAssistant, entity_id: str, fmt: str) -> str:
    """Request a stream for a camera entity."""
    camera = get_camera_from_entity_id(hass, entity_id)
    return await _async_stream_endpoint_url(hass, camera, fmt)


async def _async_get_image(
    camera: Camera,
    timeout: int = 10,
    width: int | None = None,
    height: int | None = None,
) -> Image:
    """Fetch a snapshot image from a camera.

    If width and height are passed, an attempt to scale
    the image will be made on a best effort basis.
    Not all cameras can scale images or return jpegs
    that we can scale, however the majority of cases
    are handled.
    """
    with suppress(asyncio.CancelledError, TimeoutError):
        async with asyncio.timeout(timeout):
            image_bytes = (
                await _async_get_stream_image(
                    camera, width=width, height=height, wait_for_next_keyframe=False
                )
                if camera.use_stream_for_stills
                else await camera.async_camera_image(width=width, height=height)
            )
            if image_bytes:
                content_type = camera.content_type
                image = Image(content_type, image_bytes)
                if (
                    width is not None
                    and height is not None
                    and ("jpeg" in content_type or "jpg" in content_type)
                ):
                    assert width is not None
                    assert height is not None
                    return Image(
                        content_type, scale_jpeg_camera_image(image, width, height)
                    )

                return image

    raise HomeAssistantError("Unable to get image")


@bind_hass
async def async_get_image(
    hass: HomeAssistant,
    entity_id: str,
    timeout: int = 10,
    width: int | None = None,
    height: int | None = None,
) -> Image:
    """Fetch an image from a camera entity.

    width and height will be passed to the underlying camera.
    """
    camera = get_camera_from_entity_id(hass, entity_id)
    return await _async_get_image(camera, timeout, width, height)


async def _async_get_stream_image(
    camera: Camera,
    width: int | None = None,
    height: int | None = None,
    wait_for_next_keyframe: bool = False,
) -> bytes | None:
    if not camera.stream and CameraEntityFeature.STREAM in camera.supported_features:
        camera.stream = await camera.async_create_stream()
    if camera.stream:
        return await camera.stream.async_get_image(
            width=width, height=height, wait_for_next_keyframe=wait_for_next_keyframe
        )
    return None


@bind_hass
async def async_get_stream_source(hass: HomeAssistant, entity_id: str) -> str | None:
    """Fetch the stream source for a camera entity."""
    camera = get_camera_from_entity_id(hass, entity_id)
    return await camera.stream_source()


@bind_hass
async def async_get_mjpeg_stream(
    hass: HomeAssistant, request: web.Request, entity_id: str
) -> web.StreamResponse | None:
    """Fetch an mjpeg stream from a camera entity."""
    camera = get_camera_from_entity_id(hass, entity_id)

    try:
        stream = await camera.handle_async_mjpeg_stream(request)
    except ConnectionResetError:
        stream = None
        _LOGGER.debug("Error while writing MJPEG stream to transport")
    return stream


async def async_get_still_stream(
    request: web.Request,
    image_cb: Callable[[], Awaitable[bytes | None]],
    content_type: str,
    interval: float,
) -> web.StreamResponse:
    """Generate an HTTP MJPEG stream from camera images.

    This method must be run in the event loop.
    """
    response = web.StreamResponse()
    response.content_type = CONTENT_TYPE_MULTIPART.format("--frameboundary")
    await response.prepare(request)

    async def write_to_mjpeg_stream(img_bytes: bytes) -> None:
        """Write image to stream."""
        await response.write(
            bytes(
                "--frameboundary\r\n"
                f"Content-Type: {content_type}\r\n"
                f"Content-Length: {len(img_bytes)}\r\n\r\n",
                "utf-8",
            )
            + img_bytes
            + b"\r\n"
        )

    last_image = None

    while True:
        last_fetch = time.monotonic()
        img_bytes = await image_cb()
        if not img_bytes:
            break

        if img_bytes != last_image:
            await write_to_mjpeg_stream(img_bytes)

            # Chrome always shows the n-1 frame:
            # https://issues.chromium.org/issues/41199053
            # https://issues.chromium.org/issues/40791855
            # We send the first frame twice to ensure it shows
            # Subsequent frames are not a concern at reasonable frame rates
            # (even 1/10 FPS is about the latency of HLS)
            if last_image is None:
                await write_to_mjpeg_stream(img_bytes)
            last_image = img_bytes

        next_fetch = last_fetch + interval
        now = time.monotonic()
        if next_fetch > now:
            sleep_time = next_fetch - now
            await asyncio.sleep(sleep_time)

    return response


<<<<<<< HEAD
=======
def _get_camera_from_entity_id(hass: HomeAssistant, entity_id: str) -> Camera:
    """Get camera component from entity_id."""
    if (component := hass.data.get(DOMAIN)) is None:
        raise HomeAssistantError("Camera integration not set up")

    if (camera := component.get_entity(entity_id)) is None:
        raise HomeAssistantError("Camera not found")

    if not camera.is_on:
        raise HomeAssistantError("Camera is off")

    return cast(Camera, camera)


# An RtspToWebRtcProvider accepts these inputs:
#     stream_source: The RTSP url
#     offer_sdp: The WebRTC SDP offer
#     stream_id: A unique id for the stream, used to update an existing source
# The output is the SDP answer, or None if the source or offer is not eligible.
# The Callable may throw HomeAssistantError on failure.
type RtspToWebRtcProviderType = Callable[[str, str, str], Awaitable[str | None]]


def async_register_rtsp_to_web_rtc_provider(
    hass: HomeAssistant,
    domain: str,
    provider: RtspToWebRtcProviderType,
) -> Callable[[], None]:
    """Register an RTSP to WebRTC provider.

    The first provider to satisfy the offer will be used.
    """
    if DOMAIN not in hass.data:
        raise ValueError("Unexpected state, camera not loaded")

    def remove_provider() -> None:
        if domain in hass.data[DATA_RTSP_TO_WEB_RTC]:
            del hass.data[DATA_RTSP_TO_WEB_RTC]
        hass.async_create_task(_async_refresh_providers(hass))

    hass.data.setdefault(DATA_RTSP_TO_WEB_RTC, {})
    hass.data[DATA_RTSP_TO_WEB_RTC][domain] = provider
    hass.async_create_task(_async_refresh_providers(hass))
    return remove_provider


async def _async_refresh_providers(hass: HomeAssistant) -> None:
    """Check all cameras for any state changes for registered providers."""

    component = hass.data[DATA_COMPONENT]
    await asyncio.gather(
        *(camera.async_refresh_providers() for camera in component.entities)
    )


def _async_get_rtsp_to_web_rtc_providers(
    hass: HomeAssistant,
) -> Iterable[RtspToWebRtcProviderType]:
    """Return registered RTSP to WebRTC providers."""
    providers = hass.data.get(DATA_RTSP_TO_WEB_RTC, {})
    return providers.values()


>>>>>>> b458b204
async def async_setup(hass: HomeAssistant, config: ConfigType) -> bool:
    """Set up the camera component."""
    component = hass.data[DATA_COMPONENT] = EntityComponent[Camera](
        _LOGGER, DOMAIN, hass, SCAN_INTERVAL
    )

    prefs = CameraPreferences(hass)
    await prefs.async_load()
    hass.data[DATA_CAMERA_PREFS] = prefs

    hass.http.register_view(CameraImageView(component))
    hass.http.register_view(CameraMjpegStream(component))

    websocket_api.async_register_command(hass, ws_camera_stream)
    websocket_api.async_register_command(hass, ws_camera_web_rtc_offer)
    websocket_api.async_register_command(hass, websocket_get_prefs)
    websocket_api.async_register_command(hass, websocket_update_prefs)
    websocket_api.async_register_command(hass, ws_get_client_config)

    await component.async_setup(config)

    async def preload_stream(_event: Event) -> None:
        """Load stream prefs and start stream if preload_stream is True."""
        for camera in list(component.entities):
            stream_prefs = await prefs.get_dynamic_stream_settings(camera.entity_id)
            if not stream_prefs.preload_stream:
                continue
            stream = await camera.async_create_stream()
            if not stream:
                continue
            stream.add_provider("hls")
            await stream.start()

    hass.bus.async_listen_once(EVENT_HOMEASSISTANT_STARTED, preload_stream)

    @callback
    def update_tokens(t: datetime) -> None:
        """Update tokens of the entities."""
        for entity in component.entities:
            entity.async_update_token()
            entity.async_write_ha_state()

    unsub = async_track_time_interval(
        hass, update_tokens, TOKEN_CHANGE_INTERVAL, name="Camera update tokens"
    )

    @callback
    def unsub_track_time_interval(_event: Event) -> None:
        """Unsubscribe track time interval timer."""
        unsub()

    hass.bus.async_listen_once(EVENT_HOMEASSISTANT_STOP, unsub_track_time_interval)

    component.async_register_entity_service(
        SERVICE_ENABLE_MOTION, None, "async_enable_motion_detection"
    )
    component.async_register_entity_service(
        SERVICE_DISABLE_MOTION, None, "async_disable_motion_detection"
    )
    component.async_register_entity_service(SERVICE_TURN_OFF, None, "async_turn_off")
    component.async_register_entity_service(SERVICE_TURN_ON, None, "async_turn_on")
    component.async_register_entity_service(
        SERVICE_SNAPSHOT, CAMERA_SERVICE_SNAPSHOT, async_handle_snapshot_service
    )
    component.async_register_entity_service(
        SERVICE_PLAY_STREAM,
        CAMERA_SERVICE_PLAY_STREAM,
        async_handle_play_stream_service,
    )
    component.async_register_entity_service(
        SERVICE_RECORD, CAMERA_SERVICE_RECORD, async_handle_record_service
    )

    async def get_ice_servers() -> RTCIceServer:
        # TODO: replace it with the production one before merging
        return RTCIceServer(
            urls=["stun:ec2-44-213-149-141.compute-1.amazonaws.com:3478"]
        )

    register_ice_server(hass, get_ice_servers)
    return True


async def async_setup_entry(hass: HomeAssistant, entry: ConfigEntry) -> bool:
    """Set up a config entry."""
    return await hass.data[DATA_COMPONENT].async_setup_entry(entry)


async def async_unload_entry(hass: HomeAssistant, entry: ConfigEntry) -> bool:
    """Unload a config entry."""
    return await hass.data[DATA_COMPONENT].async_unload_entry(entry)


CACHED_PROPERTIES_WITH_ATTR_ = {
    "brand",
    "frame_interval",
    "frontend_stream_type",
    "is_on",
    "is_recording",
    "is_streaming",
    "model",
    "motion_detection_enabled",
    "supported_features",
}


class Camera(Entity, cached_properties=CACHED_PROPERTIES_WITH_ATTR_):
    """The base class for camera entities."""

    _entity_component_unrecorded_attributes = frozenset(
        {"access_token", "entity_picture"}
    )

    # Entity Properties
    _attr_brand: str | None = None
    _attr_frame_interval: float = MIN_STREAM_INTERVAL
    _attr_frontend_stream_type: StreamType | None
    _attr_is_on: bool = True
    _attr_is_recording: bool = False
    _attr_is_streaming: bool = False
    _attr_model: str | None = None
    _attr_motion_detection_enabled: bool = False
    _attr_should_poll: bool = False  # No need to poll cameras
    _attr_state: None = None  # State is determined by is_on
    _attr_supported_features: CameraEntityFeature = CameraEntityFeature(0)

    def __init__(self) -> None:
        """Initialize a camera."""
        self.stream: Stream | None = None
        self.stream_options: dict[str, str | bool | float] = {}
        self.content_type: str = DEFAULT_CONTENT_TYPE
        self.access_tokens: collections.deque = collections.deque([], 2)
        self._warned_old_signature = False
        self.async_update_token()
        self._create_stream_lock: asyncio.Lock | None = None
        self._webrtc_providers: list[CameraWebRTCProvider] = []

    @cached_property
    def entity_picture(self) -> str:
        """Return a link to the camera feed as entity picture."""
        if self._attr_entity_picture is not None:
            return self._attr_entity_picture
        return ENTITY_IMAGE_URL.format(self.entity_id, self.access_tokens[-1])

    @cached_property
    def use_stream_for_stills(self) -> bool:
        """Whether or not to use stream to generate stills."""
        return False

    @cached_property
    def supported_features(self) -> CameraEntityFeature:
        """Flag supported features."""
        return self._attr_supported_features

    @property
    def supported_features_compat(self) -> CameraEntityFeature:
        """Return the supported features as CameraEntityFeature.

        Remove this compatibility shim in 2025.1 or later.
        """
        features = self.supported_features
        if type(features) is int:  # noqa: E721
            new_features = CameraEntityFeature(features)
            self._report_deprecated_supported_features_values(new_features)
            return new_features
        return features

    @cached_property
    def is_recording(self) -> bool:
        """Return true if the device is recording."""
        return self._attr_is_recording

    @cached_property
    def is_streaming(self) -> bool:
        """Return true if the device is streaming."""
        return self._attr_is_streaming

    @cached_property
    def brand(self) -> str | None:
        """Return the camera brand."""
        return self._attr_brand

    @cached_property
    def motion_detection_enabled(self) -> bool:
        """Return the camera motion detection status."""
        return self._attr_motion_detection_enabled

    @cached_property
    def model(self) -> str | None:
        """Return the camera model."""
        return self._attr_model

    @cached_property
    def frame_interval(self) -> float:
        """Return the interval between frames of the mjpeg stream."""
        return self._attr_frame_interval

    @property
    def frontend_stream_type(self) -> StreamType | None:
        """Return the type of stream supported by this camera.

        A camera may have a single stream type which is used to inform the
        frontend which camera attributes and player to use. The default type
        is to use HLS, and components can override to change the type.
        """
        if hasattr(self, "_attr_frontend_stream_type"):
            return self._attr_frontend_stream_type
        if CameraEntityFeature.STREAM not in self.supported_features_compat:
            return None
        if self._webrtc_providers:
            return StreamType.WEB_RTC
        return StreamType.HLS

    @property
    def available(self) -> bool:
        """Return True if entity is available."""
        if (stream := self.stream) and not stream.available:
            return False
        return super().available

    async def async_create_stream(self) -> Stream | None:
        """Create a Stream for stream_source."""
        # There is at most one stream (a decode worker) per camera
        if not self._create_stream_lock:
            self._create_stream_lock = asyncio.Lock()
        async with self._create_stream_lock:
            if not self.stream:
                async with asyncio.timeout(CAMERA_STREAM_SOURCE_TIMEOUT):
                    source = await self.stream_source()
                if not source:
                    return None
                self.stream = create_stream(
                    self.hass,
                    source,
                    options=self.stream_options,
                    dynamic_stream_settings=await self.hass.data[
                        DATA_CAMERA_PREFS
                    ].get_dynamic_stream_settings(self.entity_id),
                    stream_label=self.entity_id,
                )
                self.stream.set_update_callback(self.async_write_ha_state)
            return self.stream

    async def stream_source(self) -> str | None:
        """Return the source of the stream.

        This is used by cameras with CameraEntityFeature.STREAM
        and StreamType.HLS.
        """
        return None

    async def async_handle_web_rtc_offer(self, offer_sdp: str) -> str | None:
        """Handle the WebRTC offer and return an answer.

        This is used by cameras with CameraEntityFeature.STREAM
        and StreamType.WEB_RTC.

        Integrations can override with a native WebRTC implementation.
        """
        for provider in self._webrtc_providers:
            if answer := await provider.async_handle_web_rtc_offer(self, offer_sdp):
                return answer
        raise HomeAssistantError(
            "WebRTC offer was not accepted by the supported providers"
        )

    def camera_image(
        self, width: int | None = None, height: int | None = None
    ) -> bytes | None:
        """Return bytes of camera image."""
        raise NotImplementedError

    async def async_camera_image(
        self, width: int | None = None, height: int | None = None
    ) -> bytes | None:
        """Return bytes of camera image."""
        return await self.hass.async_add_executor_job(
            partial(self.camera_image, width=width, height=height)
        )

    async def handle_async_still_stream(
        self, request: web.Request, interval: float
    ) -> web.StreamResponse:
        """Generate an HTTP MJPEG stream from camera images."""
        return await async_get_still_stream(
            request, self.async_camera_image, self.content_type, interval
        )

    async def handle_async_mjpeg_stream(
        self, request: web.Request
    ) -> web.StreamResponse | None:
        """Serve an HTTP MJPEG stream from the camera.

        This method can be overridden by camera platforms to proxy
        a direct stream from the camera.
        """
        return await self.handle_async_still_stream(request, self.frame_interval)

    @property
    @final
    def state(self) -> str:
        """Return the camera state."""
        if self.is_recording:
            return CameraState.RECORDING
        if self.is_streaming:
            return CameraState.STREAMING
        return CameraState.IDLE

    @cached_property
    def is_on(self) -> bool:
        """Return true if on."""
        return self._attr_is_on

    def turn_off(self) -> None:
        """Turn off camera."""
        raise NotImplementedError

    async def async_turn_off(self) -> None:
        """Turn off camera."""
        await self.hass.async_add_executor_job(self.turn_off)

    def turn_on(self) -> None:
        """Turn on camera."""
        raise NotImplementedError

    async def async_turn_on(self) -> None:
        """Turn on camera."""
        await self.hass.async_add_executor_job(self.turn_on)

    def enable_motion_detection(self) -> None:
        """Enable motion detection in the camera."""
        raise NotImplementedError

    async def async_enable_motion_detection(self) -> None:
        """Call the job and enable motion detection."""
        await self.hass.async_add_executor_job(self.enable_motion_detection)

    def disable_motion_detection(self) -> None:
        """Disable motion detection in camera."""
        raise NotImplementedError

    async def async_disable_motion_detection(self) -> None:
        """Call the job and disable motion detection."""
        await self.hass.async_add_executor_job(self.disable_motion_detection)

    @final
    @property
    def state_attributes(self) -> dict[str, str | None]:
        """Return the camera state attributes."""
        attrs = {"access_token": self.access_tokens[-1]}

        if model := self.model:
            attrs["model_name"] = model

        if brand := self.brand:
            attrs["brand"] = brand

        if motion_detection_enabled := self.motion_detection_enabled:
            attrs["motion_detection"] = motion_detection_enabled

        if frontend_stream_type := self.frontend_stream_type:
            attrs["frontend_stream_type"] = frontend_stream_type

        return attrs

    @callback
    def async_update_token(self) -> None:
        """Update the used token."""
        self.access_tokens.append(hex(_RND.getrandbits(256))[2:])
        self.__dict__.pop("entity_picture", None)

    async def async_internal_added_to_hass(self) -> None:
        """Run when entity about to be added to hass."""
        await super().async_internal_added_to_hass()
        # Avoid calling async_refresh_providers() in here because it
        # it will write state a second time since state is always
        # written when an entity is added to hass.
        self._webrtc_providers = await self._async_get_supported_webrtc_providers()

    async def async_refresh_providers(self) -> None:
        """Determine if any of the registered providers are suitable for this entity.

        This affects state attributes, so it should be invoked any time the registered
        providers or inputs to the state attributes change.

        Returns True if any state was updated (and needs to be written)
        """
        old_providers = self._webrtc_providers
        self._webrtc_providers = await self._async_get_supported_webrtc_providers()
        if old_providers != self._webrtc_providers:
            self.async_write_ha_state()

    async def _async_get_supported_webrtc_providers(
        self,
    ) -> list[CameraWebRTCProvider]:
        """Get the all providers that supports this camera."""
        if CameraEntityFeature.STREAM not in self.supported_features_compat:
            return []

        return await async_get_supported_providers(self.hass, self)

    @property
    def webrtc_providers(self) -> list[CameraWebRTCProvider]:
        """Return the WebRTC providers."""
        return self._webrtc_providers

    async def _async_get_webrtc_client_configuration(self) -> WebRTCClientConfiguration:
        """Return the WebRTC client configuration adjustable per integration."""
        return WebRTCClientConfiguration()

    @final
    async def async_get_webrtc_client_configuration(self) -> WebRTCClientConfiguration:
        """Return the WebRTC client configuration and extend it with the registered ice servers."""
        config = await self._async_get_webrtc_client_configuration()

        ice_servers = await asyncio.gather(
            *[server() for server in self.hass.data.get(DATA_ICE_SERVERS, [])]
        )
        config.configuration.ice_servers.extend(ice_servers)

        return config


class CameraView(HomeAssistantView):
    """Base CameraView."""

    requires_auth = False

    def __init__(self, component: EntityComponent[Camera]) -> None:
        """Initialize a basic camera view."""
        self.component = component

    async def get(self, request: web.Request, entity_id: str) -> web.StreamResponse:
        """Start a GET request."""
        if (camera := self.component.get_entity(entity_id)) is None:
            raise web.HTTPNotFound

        authenticated = (
            request[KEY_AUTHENTICATED]
            or request.query.get("token") in camera.access_tokens
        )

        if not authenticated:
            # Attempt with invalid bearer token, raise unauthorized
            # so ban middleware can handle it.
            if hdrs.AUTHORIZATION in request.headers:
                raise web.HTTPUnauthorized
            # Invalid sigAuth or camera access token
            raise web.HTTPForbidden

        if not camera.is_on:
            _LOGGER.debug("Camera is off")
            raise web.HTTPServiceUnavailable

        return await self.handle(request, camera)

    async def handle(self, request: web.Request, camera: Camera) -> web.StreamResponse:
        """Handle the camera request."""
        raise NotImplementedError


class CameraImageView(CameraView):
    """Camera view to serve an image."""

    url = "/api/camera_proxy/{entity_id}"
    name = "api:camera:image"

    async def handle(self, request: web.Request, camera: Camera) -> web.Response:
        """Serve camera image."""
        width = request.query.get("width")
        height = request.query.get("height")
        try:
            image = await _async_get_image(
                camera,
                CAMERA_IMAGE_TIMEOUT,
                int(width) if width else None,
                int(height) if height else None,
            )
        except (HomeAssistantError, ValueError) as ex:
            raise web.HTTPInternalServerError from ex

        return web.Response(body=image.content, content_type=image.content_type)


class CameraMjpegStream(CameraView):
    """Camera View to serve an MJPEG stream."""

    url = "/api/camera_proxy_stream/{entity_id}"
    name = "api:camera:stream"

    async def handle(self, request: web.Request, camera: Camera) -> web.StreamResponse:
        """Serve camera stream, possibly with interval."""
        if (interval_str := request.query.get("interval")) is None:
            try:
                stream = await camera.handle_async_mjpeg_stream(request)
            except ConnectionResetError:
                stream = None
                _LOGGER.debug("Error while writing MJPEG stream to transport")
            if stream is None:
                raise web.HTTPBadGateway
            return stream

        try:
            # Compose camera stream from stills
            interval = float(interval_str)
            if interval < MIN_STREAM_INTERVAL:
                raise ValueError(f"Stream interval must be > {MIN_STREAM_INTERVAL}")  # noqa: TRY301
            return await camera.handle_async_still_stream(request, interval)
        except ValueError as err:
            raise web.HTTPBadRequest from err


@websocket_api.websocket_command(
    {
        vol.Required("type"): "camera/stream",
        vol.Required("entity_id"): cv.entity_id,
        vol.Optional("format", default="hls"): vol.In(OUTPUT_FORMATS),
    }
)
@websocket_api.async_response
async def ws_camera_stream(
    hass: HomeAssistant, connection: ActiveConnection, msg: dict[str, Any]
) -> None:
    """Handle get camera stream websocket command.

    Async friendly.
    """
    try:
        entity_id = msg["entity_id"]
        camera = get_camera_from_entity_id(hass, entity_id)
        url = await _async_stream_endpoint_url(hass, camera, fmt=msg["format"])
        connection.send_result(msg["id"], {"url": url})
    except HomeAssistantError as ex:
        _LOGGER.error("Error requesting stream: %s", ex)
        connection.send_error(msg["id"], "start_stream_failed", str(ex))
    except TimeoutError:
        _LOGGER.error("Timeout getting stream source")
        connection.send_error(
            msg["id"], "start_stream_failed", "Timeout getting stream source"
        )


@websocket_api.websocket_command(
    {
        vol.Required("type"): "camera/web_rtc_offer",
        vol.Required("entity_id"): cv.entity_id,
        vol.Required("offer"): str,
    }
)
@websocket_api.async_response
async def ws_camera_web_rtc_offer(
    hass: HomeAssistant, connection: ActiveConnection, msg: dict[str, Any]
) -> None:
    """Handle the signal path for a WebRTC stream.

    This signal path is used to route the offer created by the client to the
    camera device through the integration for negotiation on initial setup,
    which returns an answer. The actual streaming is handled entirely between
    the client and camera device.

    Async friendly.
    """
    entity_id = msg["entity_id"]
    offer = msg["offer"]
    camera = get_camera_from_entity_id(hass, entity_id)
    if camera.frontend_stream_type != StreamType.WEB_RTC:
        connection.send_error(
            msg["id"],
            "web_rtc_offer_failed",
            (
                "Camera does not support WebRTC,"
                f" frontend_stream_type={camera.frontend_stream_type}"
            ),
        )
        return
    try:
        answer = await camera.async_handle_web_rtc_offer(offer)
    except (HomeAssistantError, ValueError) as ex:
        _LOGGER.error("Error handling WebRTC offer: %s", ex)
        connection.send_error(msg["id"], "web_rtc_offer_failed", str(ex))
    except TimeoutError:
        _LOGGER.error("Timeout handling WebRTC offer")
        connection.send_error(
            msg["id"], "web_rtc_offer_failed", "Timeout handling WebRTC offer"
        )
    else:
        connection.send_result(msg["id"], {"answer": answer})


@websocket_api.websocket_command(
    {vol.Required("type"): "camera/get_prefs", vol.Required("entity_id"): cv.entity_id}
)
@websocket_api.async_response
async def websocket_get_prefs(
    hass: HomeAssistant, connection: ActiveConnection, msg: dict[str, Any]
) -> None:
    """Handle request for account info."""
    stream_prefs = await hass.data[DATA_CAMERA_PREFS].get_dynamic_stream_settings(
        msg["entity_id"]
    )
    connection.send_result(msg["id"], asdict(stream_prefs))


@websocket_api.websocket_command(
    {
        vol.Required("type"): "camera/update_prefs",
        vol.Required("entity_id"): cv.entity_id,
        vol.Optional(PREF_PRELOAD_STREAM): bool,
        vol.Optional(PREF_ORIENTATION): vol.Coerce(Orientation),
    }
)
@websocket_api.async_response
async def websocket_update_prefs(
    hass: HomeAssistant, connection: ActiveConnection, msg: dict[str, Any]
) -> None:
    """Handle request for account info."""
    changes = dict(msg)
    changes.pop("id")
    changes.pop("type")
    entity_id = changes.pop("entity_id")
    try:
        entity_prefs = await hass.data[DATA_CAMERA_PREFS].async_update(
            entity_id, **changes
        )
    except HomeAssistantError as ex:
        _LOGGER.error("Error setting camera preferences: %s", ex)
        connection.send_error(msg["id"], "update_failed", str(ex))
    else:
        connection.send_result(msg["id"], entity_prefs)


async def async_handle_snapshot_service(
    camera: Camera, service_call: ServiceCall
) -> None:
    """Handle snapshot services calls."""
    hass = camera.hass
    filename: Template = service_call.data[ATTR_FILENAME]

    snapshot_file = filename.async_render(variables={ATTR_ENTITY_ID: camera})

    # check if we allow to access to that file
    if not hass.config.is_allowed_path(snapshot_file):
        raise HomeAssistantError(
            f"Cannot write `{snapshot_file}`, no access to path; `allowlist_external_dirs` may need to be adjusted in `configuration.yaml`"
        )

    async with asyncio.timeout(CAMERA_IMAGE_TIMEOUT):
        image = (
            await _async_get_stream_image(camera, wait_for_next_keyframe=True)
            if camera.use_stream_for_stills
            else await camera.async_camera_image()
        )

    if image is None:
        return

    def _write_image(to_file: str, image_data: bytes) -> None:
        """Executor helper to write image."""
        os.makedirs(os.path.dirname(to_file), exist_ok=True)
        with open(to_file, "wb") as img_file:
            img_file.write(image_data)

    try:
        await hass.async_add_executor_job(_write_image, snapshot_file, image)
    except OSError as err:
        _LOGGER.error("Can't write image to file: %s", err)


async def async_handle_play_stream_service(
    camera: Camera, service_call: ServiceCall
) -> None:
    """Handle play stream services calls."""
    hass = camera.hass
    fmt = service_call.data[ATTR_FORMAT]
    url = await _async_stream_endpoint_url(camera.hass, camera, fmt)
    url = f"{get_url(hass)}{url}"

    await hass.services.async_call(
        DOMAIN_MP,
        SERVICE_PLAY_MEDIA,
        {
            ATTR_ENTITY_ID: service_call.data[ATTR_MEDIA_PLAYER],
            ATTR_MEDIA_CONTENT_ID: url,
            ATTR_MEDIA_CONTENT_TYPE: FORMAT_CONTENT_TYPE[fmt],
        },
        blocking=True,
        context=service_call.context,
    )


async def _async_stream_endpoint_url(
    hass: HomeAssistant, camera: Camera, fmt: str
) -> str:
    stream = await camera.async_create_stream()
    if not stream:
        raise HomeAssistantError(
            f"{camera.entity_id} does not support play stream service"
        )

    stream.add_provider(fmt)
    await stream.start()
    return stream.endpoint_url(fmt)


async def async_handle_record_service(
    camera: Camera, service_call: ServiceCall
) -> None:
    """Handle stream recording service calls."""
    stream = await camera.async_create_stream()

    if not stream:
        raise HomeAssistantError(f"{camera.entity_id} does not support record service")

    filename = service_call.data[CONF_FILENAME]
    video_path = filename.async_render(variables={ATTR_ENTITY_ID: camera})

    await stream.async_record(
        video_path,
        duration=service_call.data[CONF_DURATION],
        lookback=service_call.data[CONF_LOOKBACK],
    )


# These can be removed if no deprecated constant are in this module anymore
__getattr__ = partial(check_if_deprecated_constant, module_globals=globals())
__dir__ = partial(
    dir_with_deprecated_constants, module_globals_keys=[*globals().keys()]
)
__all__ = all_with_deprecated_constants(globals())<|MERGE_RESOLUTION|>--- conflicted
+++ resolved
@@ -71,11 +71,7 @@
     CONF_DURATION,
     CONF_LOOKBACK,
     DATA_CAMERA_PREFS,
-<<<<<<< HEAD
-=======
     DATA_COMPONENT,
-    DATA_RTSP_TO_WEB_RTC,
->>>>>>> b458b204
     DOMAIN,
     PREF_ORIENTATION,
     PREF_PRELOAD_STREAM,
@@ -331,72 +327,6 @@
     return response
 
 
-<<<<<<< HEAD
-=======
-def _get_camera_from_entity_id(hass: HomeAssistant, entity_id: str) -> Camera:
-    """Get camera component from entity_id."""
-    if (component := hass.data.get(DOMAIN)) is None:
-        raise HomeAssistantError("Camera integration not set up")
-
-    if (camera := component.get_entity(entity_id)) is None:
-        raise HomeAssistantError("Camera not found")
-
-    if not camera.is_on:
-        raise HomeAssistantError("Camera is off")
-
-    return cast(Camera, camera)
-
-
-# An RtspToWebRtcProvider accepts these inputs:
-#     stream_source: The RTSP url
-#     offer_sdp: The WebRTC SDP offer
-#     stream_id: A unique id for the stream, used to update an existing source
-# The output is the SDP answer, or None if the source or offer is not eligible.
-# The Callable may throw HomeAssistantError on failure.
-type RtspToWebRtcProviderType = Callable[[str, str, str], Awaitable[str | None]]
-
-
-def async_register_rtsp_to_web_rtc_provider(
-    hass: HomeAssistant,
-    domain: str,
-    provider: RtspToWebRtcProviderType,
-) -> Callable[[], None]:
-    """Register an RTSP to WebRTC provider.
-
-    The first provider to satisfy the offer will be used.
-    """
-    if DOMAIN not in hass.data:
-        raise ValueError("Unexpected state, camera not loaded")
-
-    def remove_provider() -> None:
-        if domain in hass.data[DATA_RTSP_TO_WEB_RTC]:
-            del hass.data[DATA_RTSP_TO_WEB_RTC]
-        hass.async_create_task(_async_refresh_providers(hass))
-
-    hass.data.setdefault(DATA_RTSP_TO_WEB_RTC, {})
-    hass.data[DATA_RTSP_TO_WEB_RTC][domain] = provider
-    hass.async_create_task(_async_refresh_providers(hass))
-    return remove_provider
-
-
-async def _async_refresh_providers(hass: HomeAssistant) -> None:
-    """Check all cameras for any state changes for registered providers."""
-
-    component = hass.data[DATA_COMPONENT]
-    await asyncio.gather(
-        *(camera.async_refresh_providers() for camera in component.entities)
-    )
-
-
-def _async_get_rtsp_to_web_rtc_providers(
-    hass: HomeAssistant,
-) -> Iterable[RtspToWebRtcProviderType]:
-    """Return registered RTSP to WebRTC providers."""
-    providers = hass.data.get(DATA_RTSP_TO_WEB_RTC, {})
-    return providers.values()
-
-
->>>>>>> b458b204
 async def async_setup(hass: HomeAssistant, config: ConfigType) -> bool:
     """Set up the camera component."""
     component = hass.data[DATA_COMPONENT] = EntityComponent[Camera](
